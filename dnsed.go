--- conflicted
+++ resolved
@@ -1,11 +1,6 @@
 /*
-<<<<<<< HEAD
-
- */
-=======
 Answer rewriting DNS Proxy
 */
->>>>>>> 7a01510e
 package main
 
 import (
